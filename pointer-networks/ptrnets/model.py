--- conflicted
+++ resolved
@@ -4,10 +4,7 @@
 import torch.nn.functional as F
 import pytorch_lightning as pl
 import ptrnets
-<<<<<<< HEAD
 import functools
-=======
->>>>>>> 60165de5
 import operator
 import typing as tp
 import ptrnets.utils as utils
@@ -28,35 +25,6 @@
         encoder_output: PackedSequence,
         decoder_output: PackedSequence,
     ) -> PackedSequence:
-<<<<<<< HEAD
-        encoder_output = encoder_output._replace(data=encoder_output.data @ self.W1)
-        decoder_output = decoder_output._replace(data=decoder_output.data @ self.W2)
-        # shape: (max_dec_seq_len, batch, hidden)
-        encoder_unpacked, encoder_lens = nn.utils.rnn.pad_packed_sequence(
-            encoder_output
-        )
-        # shape: (max_enc_seq_len, batch, hidden)
-        decoder_unpacked, decoder_lens = nn.utils.rnn.pad_packed_sequence(
-            decoder_output
-        )
-        # shape: (max_dec_seq_len, max_enc_sec_len, batch)
-        scores = (
-            self.activation(decoder_unpacked.unsqueeze(1) + encoder_unpacked) @ self.v
-        )
-        return nn.utils.rnn.pack_padded_sequence(
-            scores.transpose(1, 2), lengths=decoder_lens, enforce_sorted=False
-        )
-
-
-@tp.overload
-def _prepend_bos_token(encoder_output: PackedSequence) -> PackedSequence:
-    ...
-
-
-@tp.overload
-def _prepend_bos_token(encoder_output: torch.Tensor) -> torch.Tensor:
-    ...
-=======
         if isinstance(encoder_output, PackedSequence) and isinstance(
             decoder_output, PackedSequence
         ):
@@ -90,7 +58,6 @@
                 @ self.v
             )
             return scores.transpose(1, 2)
->>>>>>> 60165de5
 
 
 def _prepend_eos_token(encoder_output):
@@ -264,9 +231,6 @@
     twice in the response. Uses beam search plus these contraints"""
 
     @torch.no_grad()
-<<<<<<< HEAD
-    def decode(self, input: torch.Tensor, k=3):
-=======
     def _beam_search(self, input: torch.Tensor, nbeams: int) -> tp.List[_Beam]:
         encoder_output, encoder_last_hidden = self.encoder(input.unsqueeze(1))
         encoder_output = _prepend_eos_token(encoder_output)
@@ -327,7 +291,6 @@
         tp.Union[tp.List[int], tp.Tuple[tp.List[int], float]],
         tp.Union[tp.List[tp.List[int]], tp.List[tp.Tuple[tp.List[int], float]]],
     ]:
->>>>>>> 60165de5
         """This is super slow, maybe in the future (maybe) i will try to make
         it faster, possibly parallel or who knows"""
         assert input.ndim == 2, "input should be a 2 dim tensor, a sequence of points"
@@ -459,57 +422,5 @@
             mean_coverage = -1.0
         else:
             mean_coverage = coverages[coverages >= 0].mean().item()
-
-<<<<<<< HEAD
-        # encoder_output, (h_n, c_n) = self.encoder(input.unsqueeze(1))
-        # encoder_output = self._prepend_bos_token(encoder_output)
-
-        # decoder_input = torch.ones(2) * -1
-        # indices = []
-        # while True:
-        #     _, (h_n, c_n) = self.decoder(decoder_input.view(1, 1, -1), (h_n, c_n))
-        #     attention_scores = self.attention(encoder_output, h_n)
-        #     index = attention_scores.argmax(dim=2).item()
-        #     if index == 0:
-        #         break
-        #     indices.append(index)
-        #     decoder_input = input[index - 1]
-
-        encoder_output, last_hidden = self.encoder(input.unsqueeze(1))
-        encoder_output = _prepend_bos_token(encoder_output)
-        beams = [[[], torch.ones(2) * -1, last_hidden, 0.0]]
-        while True:
-            candidates = []
-            for beam in beams:
-                old_indices, decoder_input, last_hidden, total_score = beam
-                if old_indices and old_indices[-1] == 0:
-                    continue
-                _, last_hidden = self.decoder(
-                    decoder_input.view(1, 1, -1), last_hidden
-                )
-                # take item [0, 0] to undo .view(1, 1, -1) op, it was only needed
-                # to comply with decoder signature
-                attention_scores = self.attention(encoder_output, last_hidden[0])[0, 0]
-                probs, indices = attention_scores.softmax(dim=0).sort(descending=True)
-                scores = probs.log()
-                for index, score in zip(indices[:k], scores[:k]):
-                    candidates.append(
-                        (
-                            [*old_indices, index.item()],
-                            input[index - 1],
-                            last_hidden,
-                            total_score - score.item(),
-                        )
-                    )
-            best = sorted(candidates, key=operator.itemgetter(3))[:k]
-            beams = best
-            if all(indices[-1] == 0 for indices, *_ in beams):
-                break
-
-
-        breakpoint()
-        return beams
-=======
         self.log("poly_acc", poly_acc)
-        self.log("mean_coverage", mean_coverage)
->>>>>>> 60165de5
+        self.log("mean_coverage", mean_coverage)